--- conflicted
+++ resolved
@@ -16,11 +16,8 @@
 num = "0.1.27"
 quickcheck = "0.2.24"
 rand = "0.3.11"
-<<<<<<< HEAD
 rusttype = "0.2.1"
-=======
 rayon = "0.6.0"
->>>>>>> 15da51e1
 
 [profile.release]
 opt-level = 3
